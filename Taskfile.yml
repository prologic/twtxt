# https://taskfile.dev

version: '3'

output: 'prefixed'

vars:
  TwtdSvc: twtd
  TwtdExe: twtd{{exeExt}}

tasks:
  default:
    cmds:
      - task -l
    silent: true

  twtd:
    desc: run twtd service
    cmds:
      - task: run-twtd


  build-twtd:
    desc: build twtd service
    deps: [twtd-css, twtd-js, tr-merge]
    cmds:
      - echo "{{.TwtdExe}} building..."
      - go build -v -o {{.TwtdExe}} -ldflags "-w -X {{.Module}}.Version={{.Version}} -X {{.Module}}.Commit={{.Commit}}" cmd/{{.TwtdSvc}}/main.go
      - echo "{{.TwtdExe}} built."
    generates:
      - '{{.TwtdExe}}'
    sources:
      - '**/*.go'
    method: none
    vars:
      Commit:
        sh: git rev-parse --short HEAD
      Version:
        sh: git describe --abbrev=0
      Module:
        sh: go list
    silent: false

  run-twtd:
    cmds:
        - ./twtd --cookie-secret abc --magiclink-secret abc --api-signing-key abc -R --debug --base-url http://localhost:8000 --bind 127.0.0.1:8000 --twts-per-page 5 --name twtxt.cc
    deps: [build-twtd]
    desc: run twtd service
    silent: false

  twtd-css:
    cmds:
      - minify -b -o ./internal/static/css/twtxt.min.css ./internal/static/css/[0-9]*-*.css
    sources:
      - internal/css/**/*.css
    generates:
      - internal/static/css/twtxt.min.css

  twtd-js:
    cmds:
      - minify -b -o ./internal/static/js/twtxt.min.js ./internal/static/js/[0-9]*-*.js
    sources:
      - internal/js/**/*.js
    generates:
      - internal/static/js/twtxt.min.js

  tr:
    dir: internal/langs
    cmds:
      - goi18n merge active.*.toml 
    desc: goi18n create

  tr-merge:
    dir: internal/langs
    cmds:
      - goi18n merge active.*.toml translate.*.toml
    desc: goi18n merge

  release:
    desc: release
    deps: [build-twtd]
    cmds:
      # - mkdir -pv ./release/internal/{static,langs}
      - mkdir -pv ./release/internal/static/{css,js}
      - cp -Rpfv ./{{.TwtdExe}} ./release/
      - cp -Rpfv ./internal/static/css/twtxt.min.css ./release/internal/static/css/
      - cp -Rpfv ./internal/static/js/twtxt.min.js ./release/internal/static/js/
      # - cp -Rpfv ./internal/langs/active.*.toml ./release/internal/langs/
<<<<<<< HEAD
      - ./release/{{.TwtdExe}} --cookie-secret abc --magiclink-secret abc --api-signing-key abc -R --debug
=======
      - ./release/{{.TwtdExe}} --cookie-secret abc --magiclink-secret abc --api-signing-key abc -R --base-url http://localhost:8000 --bind 127.0.0.1:8000 --name twtxt.cc
>>>>>>> 6e93df72

  clean:
    desc: clean
    cmds:
      - rm -rf ./release<|MERGE_RESOLUTION|>--- conflicted
+++ resolved
@@ -86,11 +86,7 @@
       - cp -Rpfv ./internal/static/css/twtxt.min.css ./release/internal/static/css/
       - cp -Rpfv ./internal/static/js/twtxt.min.js ./release/internal/static/js/
       # - cp -Rpfv ./internal/langs/active.*.toml ./release/internal/langs/
-<<<<<<< HEAD
-      - ./release/{{.TwtdExe}} --cookie-secret abc --magiclink-secret abc --api-signing-key abc -R --debug
-=======
       - ./release/{{.TwtdExe}} --cookie-secret abc --magiclink-secret abc --api-signing-key abc -R --base-url http://localhost:8000 --bind 127.0.0.1:8000 --name twtxt.cc
->>>>>>> 6e93df72
 
   clean:
     desc: clean
