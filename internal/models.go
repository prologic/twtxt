package internal

import (
	"encoding/json"
	"errors"
	"fmt"
	"io/ioutil"
	"net/url"
	"os"
	"path/filepath"
	"strings"
	"time"

	"github.com/creasty/defaults"
	"github.com/jointwt/twtxt/types"
	log "github.com/sirupsen/logrus"
)

const (
	maxUserFeeds = 5 // 5 is < 7 and humans can only really handle ~7 things
)

var (
	ErrFeedAlreadyExists = errors.New("error: feed already exists by that name")
	ErrAlreadyFollows    = errors.New("error: you already follow this feed")
	ErrTooManyFeeds      = errors.New("error: you have too many feeds")
)

// Feed ...
type Feed struct {
	Name        string
	Description string
	URL         string
	CreatedAt   time.Time

	Followers map[string]string `default:"{}"`

	remotes map[string]string
}

// User ...
type User struct {
	Username  string
	Password  string
	Tagline   string
	Email     string // DEPRECATED: In favor of storing a Hashed Email
	URL       string
	CreatedAt time.Time

	Theme                      string `default:"auto"`
	Recovery                   string `default:"auto"`
	DisplayDatesInTimezone     string `default:"UTC"`
	IsFollowersPubliclyVisible bool   `default:"true"`
	IsFollowingPubliclyVisible bool   `default:"true"`

	Feeds  []string `default:"[]"`
	Tokens []string `default:"[]"`

	SMTPToken string `default:""`
	POP3Token string `default:""`

	Followers map[string]string `default:"{}"`
	Following map[string]string `default:"{}"`
	Muted     map[string]string `default:"{}"`

	muted   map[string]string
	remotes map[string]string
	sources map[string]string
}

// Token ...
type Token struct {
	Signature string
	Value     string
	UserAgent string
	CreatedAt time.Time
	ExpiresAt time.Time
}

func LoadToken(data []byte) (token *Token, err error) {
	token = &Token{}
	if err := defaults.Set(token); err != nil {
		return nil, err
	}

	if err = json.Unmarshal(data, &token); err != nil {
		return nil, err
	}

	return
}

func (t *Token) Bytes() ([]byte, error) {
	data, err := json.Marshal(t)
	if err != nil {
		return nil, err
	}
	return data, nil
}

func CreateFeed(conf *Config, db Store, user *User, name string, force bool) error {
	if user != nil {
		if !force && len(user.Feeds) > maxUserFeeds {
			return ErrTooManyFeeds
		}
	}

	fn := filepath.Join(conf.Data, feedsDir, name)
	stat, err := os.Stat(fn)

	if err == nil && !force {
		return ErrFeedAlreadyExists
	}

	if stat == nil {
		if err := ioutil.WriteFile(fn, []byte{}, 0644); err != nil {
			return err
		}
	}

	if user != nil {
		if !user.OwnsFeed(name) {
			user.Feeds = append(user.Feeds, name)
		}
	}

	followers := make(map[string]string)
	if user != nil {
		followers[user.Username] = user.URL
	}

	feed := NewFeed()
	feed.Name = name
	feed.URL = URLForUser(conf, name)
	feed.Followers = followers
	feed.CreatedAt = time.Now()

	if err := db.SetFeed(name, feed); err != nil {
		return err
	}

	if user != nil {
		user.Follow(name, feed.URL)
	}

	return nil
}

func DetachFeedFromOwner(db Store, user *User, feed *Feed) (err error) {
	delete(user.Following, feed.Name)
	delete(user.sources, feed.URL)

	user.Feeds = RemoveString(user.Feeds, feed.Name)
	if err = db.SetUser(user.Username, user); err != nil {
		return
	}

	delete(feed.Followers, user.Username)
	if err = db.SetFeed(feed.Name, feed); err != nil {
		return
	}

	return nil
}

func RemoveFeedOwnership(db Store, user *User, feed *Feed) (err error) {
	user.Feeds = RemoveString(user.Feeds, feed.Name)
	if err = db.SetUser(user.Username, user); err != nil {
		return
	}

	return nil
}

func AddFeedOwnership(db Store, user *User, feed *Feed) (err error) {
	user.Feeds = append(user.Feeds, feed.Name)
	if err = db.SetUser(user.Username, user); err != nil {
		return
	}

	return nil
}

// NewFeed ...
func NewFeed() *Feed {
	feed := &Feed{}
	if err := defaults.Set(feed); err != nil {
		log.WithError(err).Error("error creating new feed object")
	}
	return feed
}

// LoadFeed ...
func LoadFeed(data []byte) (feed *Feed, err error) {
	feed = &Feed{}
	if err := defaults.Set(feed); err != nil {
		return nil, err
	}

	if err = json.Unmarshal(data, &feed); err != nil {
		return nil, err
	}

	if feed.Followers == nil {
		feed.Followers = make(map[string]string)
	}

	feed.remotes = make(map[string]string)
	for n, u := range feed.Followers {
		if u = NormalizeURL(u); u == "" {
			continue
		}
		feed.remotes[u] = n
	}

	return
}

// NewUser ...
func NewUser() *User {
	user := &User{}
	if err := defaults.Set(user); err != nil {
		log.WithError(err).Error("error creating new user object")
	}
	return user
}

func LoadUser(data []byte) (user *User, err error) {
	user = &User{}
	if err := defaults.Set(user); err != nil {
		return nil, err
	}

	if err = json.Unmarshal(data, &user); err != nil {
		return nil, err
	}

	if user.SMTPToken == "" {
		user.SMTPToken = GenerateRandomToken()
	}
	if user.POP3Token == "" {
		user.POP3Token = GenerateRandomToken()
	}

	if user.Followers == nil {
		user.Followers = make(map[string]string)
	}
	if user.Following == nil {
		user.Following = make(map[string]string)
	}

	user.muted = make(map[string]string)
	for n, u := range user.Muted {
		if u = NormalizeURL(u); u == "" {
			continue
		}
		user.muted[u] = n
	}

	user.remotes = make(map[string]string)
	for n, u := range user.Followers {
		if u = NormalizeURL(u); u == "" {
			continue
		}
		user.remotes[u] = n
	}

	user.sources = make(map[string]string)
	for n, u := range user.Following {
		if u = NormalizeURL(u); u == "" {
			continue
		}
		user.sources[u] = n
	}

	return
}

func (f *Feed) AddFollower(nick, url string) {
	url = NormalizeURL(url)
	f.Followers[nick] = url
	f.remotes[url] = nick
}

func (f *Feed) FollowedBy(url string) bool {
	_, ok := f.remotes[NormalizeURL(url)]
	return ok
}

func (f *Feed) Source() types.Feeds {
	feeds := make(types.Feeds)
	feeds[types.Feed{Nick: f.Name, URL: f.URL}] = true
	return feeds
}

func (f *Feed) Profile(baseURL string, viewer *User) types.Profile {
	var (
		follows    bool
		followedBy bool
		muted      bool
	)

	if viewer != nil {
		follows = viewer.Follows(f.URL)
		followedBy = viewer.FollowedBy(f.URL)
		muted = viewer.HasMuted(f.URL)
	}

	return types.Profile{
		Type: "Feed",

		Username: f.Name,
		Tagline:  f.Description,
		URL:      f.URL,
		BlogsURL: URLForBlogs(baseURL, f.Name),

		Follows:    follows,
		FollowedBy: followedBy,
		Muted:      muted,

		Followers: f.Followers,
	}
}

func (f *Feed) Bytes() ([]byte, error) {
	data, err := json.Marshal(f)
	if err != nil {
		return nil, err
	}
	return data, nil
}

func (u *User) String() string {
	url, err := url.Parse(u.URL)
	if err != nil {
		log.WithError(err).Warn("error parsing user url")
		return u.Username
	}
	return fmt.Sprintf("%s@%s", u.Username, url.Hostname())
}

// HasToken will add a token to a user if it doesn't exist already
func (u *User) AddToken(token *Token) {
	if !u.HasToken(token.Signature) {
		u.Tokens = append(u.Tokens, token.Signature)
	}
}

// HasToken will compare a token value with stored tokens
func (u *User) HasToken(token string) bool {
	for _, t := range u.Tokens {
		if t == token {
			return true
		}
	}
	return false
}

func (u *User) OwnsFeed(name string) bool {
	name = NormalizeFeedName(name)
	for _, feed := range u.Feeds {
		if NormalizeFeedName(feed) == name {
			return true
		}
	}
	return false
}

func (u *User) Is(url string) bool {
	if NormalizeURL(url) == "" {
		return false
	}
	return u.URL == NormalizeURL(url)
}

func (u *User) AddFollower(nick, url string) {
	url = NormalizeURL(url)
	u.Followers[nick] = url
	u.remotes[url] = nick
}

func (u *User) FollowedBy(url string) bool {
	_, ok := u.remotes[NormalizeURL(url)]
	return ok
}

func (u *User) Mute(nick, url string) {
	if !u.HasMuted(url) {
		u.Muted[nick] = url
		u.muted[url] = nick
	}
}

func (u *User) Unmute(nick string) {
	url, ok := u.Muted[nick]
	if ok {
		delete(u.Muted, nick)
		delete(u.muted, url)
	}
}

func (u *User) Follow(nick, url string) {
	if !u.Follows(url) {
		u.Following[nick] = url
		u.sources[url] = nick
	}
}

func (u *User) FollowAndValidate(conf *Config, nick, url string) error {
	if err := ValidateFeed(conf, nick, url); err != nil {
		return err
	}

	if u.Follows(url) {
		return ErrAlreadyFollows
	}

	u.Following[nick] = url
	u.sources[url] = nick

	return nil
}

func (u *User) Follows(url string) bool {
	_, ok := u.sources[NormalizeURL(url)]
	return ok
}

func (u *User) HasMuted(url string) bool {
	_, ok := u.muted[NormalizeURL(url)]
	return ok
}

func (u *User) Source() types.Feeds {
	feeds := make(types.Feeds)
	feeds[types.Feed{Nick: u.Username, URL: u.URL}] = true
	return feeds
}

func (u *User) Sources() types.Feeds {
	// Ensure we fetch the user's own posts in the cache
	feeds := u.Source()
	for url, nick := range u.sources {
		feeds[types.Feed{Nick: nick, URL: url}] = true
	}
	return feeds
}

func (u *User) Profile(baseURL string, viewer *User) types.Profile {
	var (
		follows    bool
		followedBy bool
		muted      bool
	)

	if viewer != nil {
		if viewer.Is(u.URL) {
			follows = true
			followedBy = true
		} else {
			follows = viewer.Follows(u.URL)
			followedBy = viewer.FollowedBy(u.URL)
		}

		muted = viewer.HasMuted(u.URL)
	}

	return types.Profile{
		Type: "User",

		Username: u.Username,
		Tagline:  u.Tagline,
		URL:      u.URL,
		BlogsURL: URLForBlogs(baseURL, u.Username),

		Follows:    follows,
		FollowedBy: followedBy,
		Muted:      muted,

		Followers: u.Followers,
		Following: u.Following,
	}
}

func (u *User) Twter() types.Twter {
	return types.Twter{Nick: u.Username, URL: u.URL}
}

func (u *User) Filter(twts []types.Twt) (filtered []types.Twt) {
	// fast-path
	if len(u.muted) == 0 {
		return twts
	}

	for _, twt := range twts {
		if u.HasMuted(twt.Twter().URL) {
			continue
		}
		filtered = append(filtered, twt)
	}
	return
}

func (u *User) Reply(twt types.Twt) string {
	mentionsSet := make(map[string]bool)
	for _, m := range twt.Mentions() {
		twter := m.Twter()
		if _, ok := mentionsSet[twter.Nick]; !ok && twter.Nick != u.Username {
			mentionsSet[twter.Nick] = true
		}
	}

	mentions := []string{fmt.Sprintf("@%s", twt.Twter().Nick)}
	for nick := range mentionsSet {
		mentions = append(mentions, fmt.Sprintf("@%s", nick))
	}

	mentions = UniqStrings(mentions)
<<<<<<< HEAD
	mentions = append(mentions, twt.Subject().FormatText())
=======
	mentions = append(mentions, twt.Subject().FormatDisplay())
>>>>>>> b603d3c3

	return fmt.Sprintf("%s ", strings.Join(mentions, " "))
}

func (u *User) Bytes() ([]byte, error) {
	data, err := json.Marshal(u)
	if err != nil {
		return nil, err
	}
	return data, nil
}<|MERGE_RESOLUTION|>--- conflicted
+++ resolved
@@ -516,11 +516,7 @@
 	}
 
 	mentions = UniqStrings(mentions)
-<<<<<<< HEAD
-	mentions = append(mentions, twt.Subject().FormatText())
-=======
 	mentions = append(mentions, twt.Subject().FormatDisplay())
->>>>>>> b603d3c3
 
 	return fmt.Sprintf("%s ", strings.Join(mentions, " "))
 }
