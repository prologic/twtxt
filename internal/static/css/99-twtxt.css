--- conflicted
+++ resolved
@@ -321,8 +321,6 @@
   content: none;
 }
 
-<<<<<<< HEAD
-=======
 [data-tooltip]:not(a):not(button):not(input){
   border-bottom: none;
 }
@@ -403,7 +401,6 @@
   content: none;
 }
 
->>>>>>> 5871428a
 /* sidebar refactory style */
 #mainNav{
   box-shadow: var(--card-shadow);
@@ -414,8 +411,6 @@
   width: 100%;
   z-index: 2;
 }
-<<<<<<< HEAD
-=======
 #mainNav .burger-menu-desk{
   font-size: 22px;
   cursor: pointer;
@@ -430,47 +425,10 @@
 #mainNav .move-right-menu ul{
   padding-left: 50px;
 }
->>>>>>> 5871428a
 #mainNav ul li{
   padding-top: 0px;
   padding-bottom: 0px;
 }
-<<<<<<< HEAD
-aside.sidebar{
-  position: fixed;
-  left: 0px;
-  height: 100vh;
-  width: 250px;
-  background: var(--card-background);
-  z-index: 1;
-  padding-top: 100px;
-  box-sizing: border-box;
-  box-shadow: var(--card-shadow);
-}
-aside.sidebar nav ul{
-  margin: 0px;
-}
-aside.sidebar nav ul li{
-  padding: 10px 20px;
-  margin: 0px;
-}
-.main-content{
-  padding-top: 120px;
-  margin-left: 250px;
-  padding-right: 40px;
-  padding-left: 40px;
-}
-.entry-content{
-  padding-top: 120px;
-}
-.main-content .entry-content{
-  padding-top: 0px;
-}
-.main-content footer.footer-main{
-  padding: 20px 20px;
-  margin-top: 30px;
-}
-=======
 .entry-content{
   padding-top: 100px;
 }
@@ -512,7 +470,6 @@
   color:#c5c5c5;
 }
 
->>>>>>> 5871428a
 /* Toolbar styling */
 @media (max-width: 576px) {
   .toolbar-nav li {
@@ -643,8 +600,6 @@
   .main-content footer.footer-main{
     margin-bottom: 40px;
   }
-<<<<<<< HEAD
-=======
   #mainNav .burger-menu{
     line-height: 50px;
   }
@@ -676,5 +631,4 @@
   #mainNav .move-right-menu ul li{
     text-align: right;
   }
->>>>>>> 5871428a
 }