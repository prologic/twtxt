{{ define "post" }}
{{ if $.Authenticated }}
<nav class="toolbar-nav">
  <ul>
    <li><a id="bBtn" href="#" data-tooltip="Bold"><i class="icss-text-bold"></i></a></li>
    <li><a id="iBtn" href="#" data-tooltip="Italic"><i class="icss-text-italic"></i></a></li>
    <li><a id="cBtn" href="#" data-tooltip="Code"><i class="icss-text-width"></i></a></li>
    <li><a id="sBtn" href="#" data-tooltip="Strikethrough"><i class="icss-x"></i></a></li>
    <li><a id="usrBtn" href="#" data-tooltip="Mention"><i class="icss-user-circle"></i></a></li>
    <li><a id="lnkBtn" href="#" data-tooltip="Link"><i class="icss-link"></i></a></li>
    <li><a id="imgBtn" href="#" data-tooltip="Image"><i class="icss-image"></i></a></li>
    {{ with $.BlogPost }}
    {{ else }}
    <li><a id="writeBtn" href="#" data-tooltip="Open blog post editor"><i class="icss-quill-pen"></i></a></li>
    {{ end }}
    <li class="toolbar-form-button">
      <form id="imageUploadForm" action="/upload" enctype="multipart/form-data" method="POST" data-tooltip="Upload image">
        <input type="hidden" name="csrf_token" value="{{ $.CSRFToken }}">
        <label for="uploadImage">
          <i id="uploadImageButton" class="icss-camera"></i>
        </label>
        <input id="uploadImage" class="invisible width-none" type="file" accept="image/*" name="media_file" />
      </form>
    </li>
    <li class="toolbar-form-button">
      <form id="audioUploadForm" action="/upload" enctype="multipart/form-data" method="POST" data-tooltip="Upload audio">
        <input type="hidden" name="csrf_token" value="{{ $.CSRFToken }}">
        <label for="uploadAudio">
          <i id="uploadAudioButton" class="icss-microphone"></i>
        </label>
        <input id="uploadAudio" class="invisible width-none" type="file" accept="audio/*" name="media_file" />
      </form>
    </li>
    <li class="toolbar-form-button">
      <form id="videoUploadForm" action="/upload" enctype="multipart/form-data" method="POST" data-tooltip="Upload video">
        <input type="hidden" name="csrf_token" value="{{ $.CSRFToken }}">
        <label for="uploadVideo">
          <i id="uploadVideoButton" class="icss-video-camera"></i>
        </label>
        <input id="uploadVideo" class="invisible width-none" type="file" accept="video/*" name="media_file" />
      </form>
    </li>
  </ul>
</nav>
<form id="form" action="{{ with $.BlogPost }}/blog{{ else }}/post{{ end }}" method="POST">
  <input type="hidden" name="csrf_token" value="{{ $.CSRFToken }}">
  {{ with $.BlogPost }}
  <input type="hidden" id="replaceBlog" name="hash" value="{{ $.BlogPost.Hash }}" />
  {{ else }}
  <input type="hidden" id="replaceTwt" name="hash" value="" />
  <input type="hidden" id="replyTo" name="reply" value="{{ $.Reply }}" />
  <input type="hidden" id="title" name="title" placeholder="Title" value="" />
  {{ end }}
  <div class="textarea-container">
    {{ with $.BlogPost }}
    <textarea id="text" name="text" rows=24 autofocus required>{{ $.BlogPost.Content }}</textarea>
    {{ else }}
    <textarea id="text" name="text" placeholder="{{ $.TwtPrompt }}" rows=3 maxlength={{ $.MaxTwtLength }} {{ if $.AutoFocus }}autofocus{{ end }} required></textarea>
    {{ end }}
    <div id="mentioned-list" class="users-list">
      <div id="mentioned-list-content" class="mentioned-list-content">
      </div>
    </div>
  </div>
  <div class="grid">
    <div>
      {{ with $.BlogPost }}
      {{ else }}
      <select id="postas" class="postas" name="postas">
        <option value="{{ $.User.Username }}" selected>Post as {{ $.User.Username }}</option>
        {{ range $index, $feed := $.User.Feeds }}
        <option value="{{ $feed }}">{{ $feed }}</option>
        {{ end }}
      </select>
      {{ end }}
      <button id="post" type="submit">
        {{ with $.BlogPost }}
        <i class="icss-print"></i>
        Save
        {{ else }}
        <i class="icss-paper-plane"></i>
        Post
        {{ end }}
      </button>
    </div>
  </div>
</form>
{{ end }}
{{ end }}

{{ define "twt" }}
<article id="{{ $.Twt.Hash }}" class="h-entry">
  <div class="u-author h-card">
    <div>
      {{ if $.User.Is $.Twt.Twter.URL }}
      <a href="{{ $.User.URL | trimSuffix "/twtxt.txt" }}" class="u-url">
        <img class="avatar u-photo" src="/user/{{ $.User.Username }}/avatar" alt="" />
      </a>
      {{ else }}
      {{ if isLocalURL $.Twt.Twter.URL }}
      <a href="{{ $.Twt.Twter.URL | trimSuffix "/twtxt.txt" }}" class="u-url">
        <img class="avatar u-photo" src="/user/{{ $.Twt.Twter.Nick }}/avatar" alt="" />
        {{ else }}
        <a href="/external?uri={{ $.Twt.Twter.URL }}&nick={{ $.Twt.Twter.Nick }}" class="u-url">
          {{ if $.Twt.Twter.Avatar }}
          <img class="avatar u-photo" src="{{ $.Twt.Twter.Avatar }}" alt="" />
          {{ else }}
          <i class="icss-rss" style="font-size:3em"></i>
          {{ end }}
          {{ end }}
        </a>
        {{ end }}
    </div>
<<<<<<< HEAD
    <div class="p-summary">
      {{ $.Twt | formatTwt }}
    </div>
    <hr />
    <em class="twt-hash"> #{{ $.Twt.Hash }} </em>
    <nav>
      <ul>
        {{ if $.Authenticated }}
          {{ if eq $.LastTwt.Hash $.Twt.Hash }}
            <li><a class="edit" href="#" data-hash="{{ $.Twt.Hash }}" data-text="{{ $.Twt.Text | unparseTwt }}"><i class="icss-edit"></i>Edit</a></li>
            <li>&nbsp;</li>
            <li><a class="delete" href="#" data-hash="{{ $.Twt.Hash }}"><i class="icss-x"></i>Delete</a></li>
            <li>&nbsp;</li>
          {{ end }}
          <li><a class="reply" href="#" data-reply="{{ $.User.Reply $.Twt }}"><i class="icss-arrow-left"></i>Reply</a></li>
          <li>&nbsp;</li>
        {{ end }}
        {{ with urlForBlog $.Twt }}
          <li><a class="blog" href="{{ urlForBlog $.Twt }}"><i class="icss-quill-pen"></i>Blog</a></li>
          <li>&nbsp;</li>
        {{ end }}
        {{ with urlForConv $.Twt }}
          <li><a class="conv" href="{{ urlForConv $.Twt }}"><i class="icss-comment"></i>Conversation</a></li>
          <li>&nbsp;</li>
        {{ end }}
      </ul>
    </nav>
  </article>
=======
    <div class="author">
      {{ if $.User.Is $.Twt.Twter.URL }}
      <a href="{{ $.User.URL | trimSuffix "/twtxt.txt" }}" class="p-name">me</a>
      {{ else }}
      {{ if isLocalURL $.Twt.Twter.URL }}
      <a href="{{ $.Twt.Twter.URL | trimSuffix "/twtxt.txt" }}" class="p-name">{{ $.Twt.Twter.Nick }}</a>
      {{ else }}
      <a href="/external?uri={{ $.Twt.Twter.URL }}&nick={{ $.Twt.Twter.Nick }}" class="p-name">
        {{ $.Twt.Twter.Nick }}
        <span class="p-org">@{{ $.Twt.Twter.URL | hostnameFromURL }}</span>
      </a>
      {{ end }}
      {{ end }}
      <div class="publish-time">
        <a class="u-url" href="/twt/{{ $.Twt.Hash }}">
          <time class="dt-published" datetime="{{ $.Twt.Created | date "2006-01-02T15:04:05Z07:00" }}">
            {{ dateInZone ($.Twt.Created | formatForDateTime) $.Twt.Created $.User.DisplayDatesInTimezone }}
          </time>
        </a>
        <span> &nbsp;({{ $.Twt.Created | time }})</span>
      </div>
    </div>
  </div>
  <div class="p-summary">
    {{ $.Twt.Text | formatTwt }}
  </div>
  <hr />
  <nav>
    <ul>
      {{ if $.Authenticated }}
      {{ if eq $.LastTwt.Hash $.Twt.Hash }}
      <li><a class="edit" href="#" data-hash="{{ $.Twt.Hash }}" data-text="{{ $.Twt.Text | unparseTwt }}"><i class="icss-edit"></i>Edit</a></li>
      <li>&nbsp;</li>
      <li><a class="delete" href="#" data-hash="{{ $.Twt.Hash }}"><i class="icss-x"></i>Delete</a></li>
      <li>&nbsp;</li>
      {{ end }}
      <li><a class="reply" href="#" data-reply="{{ $.User.Reply $.Twt }}"><i class="icss-arrow-left"></i>Reply</a></li>
      <li>&nbsp;</li>
      {{ end }}
      {{ with urlForBlog $.Twt }}
      <li><a class="blog" href="{{ urlForBlog $.Twt }}"><i class="icss-quill-pen"></i>Blog</a></li>
      <li>&nbsp;</li>
      {{ end }}
      {{ with urlForConv $.Twt }}
      <li><a class="conv" href="{{ urlForConv $.Twt }}"><i class="icss-comment"></i>Conversation</a></li>
      <li>&nbsp;</li>
      {{ end }}
    </ul>
  </nav>
</article>
>>>>>>> 98502db1
{{ end }}

{{ define "feed" }}
<div class="grid h-feed">
  <div>
    {{ template "pager" $.Pager }}
    {{ range $idx, $twt := $.Twts }}
    {{ template "twt" (dict "Authenticated" $.Authenticated "User" $.User "Profile" $.Profile "LastTwt" $.LastTwt "Twt" $twt) }}
    {{ else }}
    <small><i>There are no twts yet... come back later!</i></small>
    {{ end }}
    {{ template "pager" $.Pager }}
  </div>
</div>
{{ end }}

{{ define "blogposts" }}
<div class="grid h-feed">
  <div>
    {{ if $.BlogPosts }}
    {{ template "pager" $.Pager }}
    <ul>
      {{ range $idx, $blogPost := $.BlogPosts }}
      <li>
        <a class="u-url" href="{{ $blogPost.URL ($.BaseURL) }}">
          {{ $blogPost.Title }}
          <time class="dt-published" datetime="{{ $blogPost.Published | date "2006-01-02" }}">
            {{ dateInZone "Mon, Jan 2 2006" $blogPost.Published $.User.DisplayDatesInTimezone }}
          </time>
        </a>
        &nbsp;({{ $blogPost.Published | time }})
        {{ if eq $.User.Username $blogPost.Author }}
        {{ if $blogPost.Draft }}
        &nbsp;
        [<a href="{{ $blogPost.URL $.BaseURL }}/publish" onclick="return confirm('Are you sure you want to publish this blog post? This cannot be undone!');">Publish</a>]
        {{ end }}
        &nbsp;
        [<a href="{{ $blogPost.URL $.BaseURL }}/edit">Edit</a>]
        &nbsp;
        [<a href="{{ $blogPost.URL $.BaseURL }}/delete" onclick="return confirm('Are you sure you want to delete this blog post? This cannot be undone!');">Delete</a>]
        {{ end }}
      </li>
      {{ end }}
    </ul>
    {{ template "pager" $.Pager }}
    {{ else }}
    <small><i>No twt blogs found! Come back later!</i></small>
    {{ end }}
  </div>
</div>
{{ end }}

{{ define "pager" }}
{{ if .HasPages }}
<nav class="pagination-nav">
  <ul>
    <li>
      {{ if .HasPrev }}
      <a href="?p={{ .PrevPage }}">Prev</a>
      {{ else }}
      <a href="#" data-tooltip="No previous page">Prev</a>
      {{ end }}
    </li>
  </ul>
  <ul>
    <li><small>Page {{ .Page }}/{{ .PageNums }} of {{ .Nums }} Twts</small></li>
  </ul>
  <ul>
    <li>
      {{ if .HasNext }}
      <a href="?p={{ .NextPage }}">Next</a>
      {{ else }}
      <a href="#" data-tooltip="No next page">Next</a>
      {{ end }}
    </li>
  </ul>
</nav>
{{ end }}
{{ end }}

{{ define "profileLinks" }}
<ul>
  {{ if $.ShowConfig }}
  <li><a target="_blank" href="/user/{{ $.Profile.Username }}/config.yaml">Config&nbsp;<i class="icss-gear"></i></a></li>
  {{ end }}
  <li><a href="{{ $.Profile.BlogsURL }}">Blogs&nbsp;<i class="icss-quill-pen"></i></a></li>
  <li><a target="_blank" href="{{ $.Profile.URL }}">Twtxt&nbsp;<i class="icss-link"></i></a></li>
  <li><a target="_blank" href="{{ $.Profile.URL | trimSuffix "/twtxt.txt" }}/atom.xml">Atom&nbsp;<i class="icss-rss"></i></a></li>
  <li><a href="/user/{{ $.Profile.Username }}/followers">Followers: {{ $.Profile.Followers | len }}</a></li>
  {{ if eq $.Profile.Type "User" }}
  <li><a href="/user/{{ $.Profile.Username }}/following">Following: {{ $.Profile.Following | len }}</a></li>
  {{ end }}
</ul>
{{ end }}<|MERGE_RESOLUTION|>--- conflicted
+++ resolved
@@ -111,36 +111,6 @@
         </a>
         {{ end }}
     </div>
-<<<<<<< HEAD
-    <div class="p-summary">
-      {{ $.Twt | formatTwt }}
-    </div>
-    <hr />
-    <em class="twt-hash"> #{{ $.Twt.Hash }} </em>
-    <nav>
-      <ul>
-        {{ if $.Authenticated }}
-          {{ if eq $.LastTwt.Hash $.Twt.Hash }}
-            <li><a class="edit" href="#" data-hash="{{ $.Twt.Hash }}" data-text="{{ $.Twt.Text | unparseTwt }}"><i class="icss-edit"></i>Edit</a></li>
-            <li>&nbsp;</li>
-            <li><a class="delete" href="#" data-hash="{{ $.Twt.Hash }}"><i class="icss-x"></i>Delete</a></li>
-            <li>&nbsp;</li>
-          {{ end }}
-          <li><a class="reply" href="#" data-reply="{{ $.User.Reply $.Twt }}"><i class="icss-arrow-left"></i>Reply</a></li>
-          <li>&nbsp;</li>
-        {{ end }}
-        {{ with urlForBlog $.Twt }}
-          <li><a class="blog" href="{{ urlForBlog $.Twt }}"><i class="icss-quill-pen"></i>Blog</a></li>
-          <li>&nbsp;</li>
-        {{ end }}
-        {{ with urlForConv $.Twt }}
-          <li><a class="conv" href="{{ urlForConv $.Twt }}"><i class="icss-comment"></i>Conversation</a></li>
-          <li>&nbsp;</li>
-        {{ end }}
-      </ul>
-    </nav>
-  </article>
-=======
     <div class="author">
       {{ if $.User.Is $.Twt.Twter.URL }}
       <a href="{{ $.User.URL | trimSuffix "/twtxt.txt" }}" class="p-name">me</a>
@@ -168,6 +138,7 @@
     {{ $.Twt.Text | formatTwt }}
   </div>
   <hr />
+  <em class="twt-hash"> #{{ $.Twt.Hash }} </em>
   <nav>
     <ul>
       {{ if $.Authenticated }}
@@ -191,7 +162,6 @@
     </ul>
   </nav>
 </article>
->>>>>>> 98502db1
 {{ end }}
 
 {{ define "feed" }}
