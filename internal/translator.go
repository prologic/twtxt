package internal

import (
<<<<<<< HEAD
	"io/fs"

	"github.com/jointwt/twtxt/internal/langs"
=======
	"fmt"
	"io/fs"

>>>>>>> 9add5af1
	"github.com/naoina/toml"
	"github.com/nicksnyder/go-i18n/v2/i18n"
	"golang.org/x/text/language"

	"github.com/jointwt/twtxt/internal/langs"
)

type Translator struct {
	Bundle *i18n.Bundle
}

func NewTranslator() (*Translator, error) {
	// lang
	bundle := i18n.NewBundle(language.English)
	bundle.RegisterUnmarshalFunc("toml", toml.Unmarshal)
<<<<<<< HEAD
	MustLoadMessageFromFS(bundle, langs.LangFS, "active.en.toml")
	MustLoadMessageFromFS(bundle, langs.LangFS, "active.zh-cn.toml")
	return &Translator{
		Bundle: bundle,
=======

	buf, err := fs.ReadFile(langs.LocaleFS, "active.en.toml")
	if err != nil {
		return nil, fmt.Errorf("error loading en locale: %w", err)
>>>>>>> 9add5af1
	}
	bundle.MustParseMessageFileBytes(buf, "active.en.toml")

	buf, err = fs.ReadFile(langs.LocaleFS, "active.zh-cn.toml")
	if err != nil {
		return nil, fmt.Errorf("error loading zh-cn locale: %w", err)
	}
	bundle.MustParseMessageFileBytes(buf, "active.zh-cn.toml")

	return &Translator{
		Bundle: bundle,
	}, nil
}

// Translate 翻译
func (t *Translator) Translate(ctx *Context, msgID string, data ...interface{}) string {
	localizer := i18n.NewLocalizer(t.Bundle, ctx.Lang, ctx.AcceptLangs)

	conf := i18n.LocalizeConfig{
		MessageID: msgID,
	}
	if len(data) > 0 {
		conf.TemplateData = data[0]
	}

	return localizer.MustLocalize(&conf)

}

func MustLoadMessageFromFS(b *i18n.Bundle, fsys fs.FS, path string) {
	if _, err := LoadMessageFromFS(b, fsys, path); err != nil {
		panic(err)
	}
}

// LoadMessageFromFileFS is like LoadMessageFile but instead of reading from the
// hosts operating system's file system it reads from the fs file system.
func LoadMessageFromFS(b *i18n.Bundle, fsys fs.FS, path string) (*i18n.MessageFile, error) {
	buf, err := fs.ReadFile(fsys, path)
	if err != nil {
		return nil, err
	}

	return b.ParseMessageFileBytes(buf, path)
}<|MERGE_RESOLUTION|>--- conflicted
+++ resolved
@@ -1,15 +1,9 @@
 package internal
 
 import (
-<<<<<<< HEAD
-	"io/fs"
-
-	"github.com/jointwt/twtxt/internal/langs"
-=======
 	"fmt"
 	"io/fs"
 
->>>>>>> 9add5af1
 	"github.com/naoina/toml"
 	"github.com/nicksnyder/go-i18n/v2/i18n"
 	"golang.org/x/text/language"
@@ -25,17 +19,10 @@
 	// lang
 	bundle := i18n.NewBundle(language.English)
 	bundle.RegisterUnmarshalFunc("toml", toml.Unmarshal)
-<<<<<<< HEAD
-	MustLoadMessageFromFS(bundle, langs.LangFS, "active.en.toml")
-	MustLoadMessageFromFS(bundle, langs.LangFS, "active.zh-cn.toml")
-	return &Translator{
-		Bundle: bundle,
-=======
 
 	buf, err := fs.ReadFile(langs.LocaleFS, "active.en.toml")
 	if err != nil {
 		return nil, fmt.Errorf("error loading en locale: %w", err)
->>>>>>> 9add5af1
 	}
 	bundle.MustParseMessageFileBytes(buf, "active.en.toml")
 
