package internal

import (
	"bufio"
	"bytes"
	"context"
	"errors"
	"fmt"
	"html/template"
	"image"
	"io"
	"io/ioutil"
	"math"
	"net/http"
	"net/url"
	"os"
	"os/exec"
	"path/filepath"
	"regexp"
	"strconv"
	"strings"
	"sync"
	"time"

	// Blank import so we can handle image/jpeg
	_ "image/gif"
	_ "image/jpeg"
	"image/png"

	"github.com/PuerkitoBio/goquery"
	"github.com/bakape/thumbnailer/v2"
	"github.com/chai2010/webp"
	"github.com/disintegration/imageorient"
	"github.com/gomarkdown/markdown"
	"github.com/gomarkdown/markdown/ast"
	"github.com/gomarkdown/markdown/html"
	"github.com/gomarkdown/markdown/parser"
	"github.com/goware/urlx"
	"github.com/h2non/filetype"
	shortuuid "github.com/lithammer/shortuuid/v3"
	"github.com/microcosm-cc/bluemonday"
	"github.com/nfnt/resize"
	"github.com/nullrocks/identicon"
	"github.com/prologic/twtxt"
	"github.com/prologic/twtxt/types"
	log "github.com/sirupsen/logrus"
	"github.com/writeas/slug"
)

const (
	avatarsDir  = "avatars"
	externalDir = "external"
	mediaDir    = "media"

	newsSpecialUser    = "news"
	helpSpecialUser    = "help"
	supportSpecialUser = "support"

	me       = "me"
	twtxtBot = "twtxt"
	statsBot = "stats"

	maxUsernameLength = 15 // avg 6 chars / 2 syllables per name commonly
	maxFeedNameLength = 25 // avg 4.7 chars per word in English so ~5 words

	requestTimeout = time.Second * 30

	DayAgo   = time.Hour * 24
	WeekAgo  = DayAgo * 7
	MonthAgo = DayAgo * 30
	YearAgo  = MonthAgo * 12
)

// TwtTextFormat represents the format of which the twt text gets formatted to
type TwtTextFormat int

const (
	// MarkdownFmt to use markdown format
	MarkdownFmt TwtTextFormat = iota
	// HTMLFmt to use HTML format
	HTMLFmt
	// TextFmt to use for og:description
	TextFmt
)

var (
	specialUsernames = []string{
		newsSpecialUser,
		helpSpecialUser,
		supportSpecialUser,
	}
	reservedUsernames = []string{
		me,
		statsBot,
		twtxtBot,
	}
	twtxtBots = []string{
		statsBot,
		twtxtBot,
	}

	validFeedName         = regexp.MustCompile(`^[a-zA-Z0-9][a-zA-Z0-9_-]*$`)
	validUsername         = regexp.MustCompile(`^[a-zA-Z0-9][a-zA-Z0-9_-]+$`)
	userAgentRegex        = regexp.MustCompile(`(.*?)(?:\s+|\/)?(.*?)?\s+?\(\+?(https?://.*);? @?(.*)\)`)
	userAgentUserURLRegex = regexp.MustCompile(`\(\+?(https?://.*);? @(.*)\)`)

	ErrInvalidFeedName   = errors.New("error: invalid feed name")
	ErrBadRequest        = errors.New("error: request failed with non-200 response")
	ErrFeedNameTooLong   = errors.New("error: feed name is too long")
	ErrInvalidUsername   = errors.New("error: invalid username")
	ErrUsernameTooLong   = errors.New("error: username is too long")
	ErrInvalidUserAgent  = errors.New("error: invalid twtxt user agent")
	ErrReservedUsername  = errors.New("error: username is reserved")
	ErrInvalidImage      = errors.New("error: invalid image")
	ErrInvalidAudio      = errors.New("error: invalid audio")
	ErrInvalidVideo      = errors.New("error: invalid video")
	ErrInvalidVideoSize  = errors.New("error: invalid video size")
	ErrVideoUploadFailed = errors.New("error: video upload failed")

	thumbnailerOpts = thumbnailer.Options{
		ThumbDims: thumbnailer.Dims{
			Width:  640,
			Height: 480,
		},
	}
)

func IntPow(x, y int) int {
	return int(math.Pow(float64(x), float64(y)))
}

func Slugify(uri string) string {
	u, err := url.Parse(uri)
	if err != nil {
		log.WithError(err).Warnf("Slugify(): error parsing uri: %s", uri)
		return ""
	}

	return slug.Make(fmt.Sprintf("%s/%s", u.Hostname(), u.Path))
}

func GenerateAvatar(conf *Config, username string) (image.Image, error) {
	ig, err := identicon.New(conf.Name, 5, 3)
	if err != nil {
		log.WithError(err).Error("error creating identicon generator")
		return nil, err
	}

	ii, err := ig.Draw(username)
	if err != nil {
		log.WithError(err).Errorf("error generating avatar for %s", username)
		return nil, err
	}

	return ii.Image(AvatarResolution), nil
}

func ReplaceExt(fn, newExt string) string {
	oldExt := filepath.Ext(fn)
	return fmt.Sprintf("%s%s", strings.TrimSuffix(fn, oldExt), newExt)
}

func ImageToPng(fn string) error {
	if !IsImage(fn) {
		return ErrInvalidImage
	}

	f, err := os.Open(fn)
	if err != nil {
		log.WithError(err).Errorf("error opening image  %s", fn)
		return err
	}
	defer f.Close()

	img, _, err := image.Decode(f)
	if err != nil {
		log.WithError(err).Error("image.Decode failed")
		return err
	}

	of, err := os.OpenFile(ReplaceExt(fn, ".png"), os.O_WRONLY|os.O_CREATE, 0644)
	if err != nil {
		log.WithError(err).Error("error opening output file")
		return err
	}
	defer of.Close()

	if err := png.Encode(of, img); err != nil {
		log.WithError(err).Error("error reencoding image")
		return err
	}

	return nil
}

func GetExternalAvatar(conf *Config, nick, uri string) string {
	slug := Slugify(uri)

	fn := filepath.Join(conf.Data, externalDir, fmt.Sprintf("%s.webp", slug))
	if FileExists(fn) {
		return URLForExternalAvatar(conf, uri)
	}

	if !strings.HasSuffix(uri, "/") {
		uri += "/"
	}

	base, err := url.Parse(uri)
	if err != nil {
		log.WithError(err).Errorf("error parsing uri: %s", uri)
		return ""
	}

	candidates := []string{
		"../avatar.webp", "./avatar.webp",
		"../avatar.png", "./avatar.png",
		"../logo.png", "./logo.png",
		"../avatar.jpg", "./avatar.jpg",
		"../logo.jpg", "./logo.jpg",
		"../avatar.jpeg", "./avatar.jpeg",
		"../logo.jpeg", "./logo.jpeg",
	}

	for _, candidate := range candidates {
		source, _ := base.Parse(candidate)
		if ResourceExists(conf, source.String()) {
			opts := &ImageOptions{Resize: true, ResizeW: AvatarResolution, ResizeH: AvatarResolution}
			_, err := DownloadImage(conf, source.String(), externalDir, slug, opts)
			if err != nil {
				log.WithError(err).
					WithField("base", base.String()).
					WithField("source", source.String()).
					Error("error downloading external avatar")
				return ""
			}
			return URLForExternalAvatar(conf, uri)
		}
	}

	log.Warnf("unable to find a suitable avatar for %s", uri)

	return ""
}

func Request(conf *Config, method, url string, headers http.Header) (*http.Response, error) {
	req, err := http.NewRequest(method, url, nil)
	if err != nil {
		log.WithError(err).Errorf("%s: http.NewRequest fail: %s", url, err)
		return nil, err
	}

	if headers == nil {
		headers = make(http.Header)
	}

<<<<<<< HEAD
	if headers.Get("User-Agent") != "" {
=======
	// Set a default User-Agent (if none set)
	if headers.Get("User-Agent") == "" {
>>>>>>> 7992ae64
		headers.Set(
			"User-Agent",
			fmt.Sprintf(
				"twtxt/%s (Pod: %s Support: %s)",
				twtxt.FullVersion(), conf.Name, URLForPage(conf.BaseURL, "support"),
			),
		)
	}

	req.Header = headers

	client := http.Client{
		Timeout: requestTimeout,
	}

	res, err := client.Do(req)
	if err != nil {
		log.WithError(err).Errorf("%s: client.Do fail: %s", url, err)
		return nil, err
	}

	return res, nil
}

func ResourceExists(conf *Config, url string) bool {
	res, err := Request(conf, http.MethodHead, url, nil)
	if err != nil {
		log.WithError(err).Errorf("error checking if %s exists", url)
		return false
	}
	defer res.Body.Close()

	return res.StatusCode/100 == 2
}

func LineCount(r io.Reader) (int, error) {
	buf := make([]byte, 32*1024)
	count := 0
	lineSep := []byte{'\n'}

	for {
		c, err := r.Read(buf)
		count += bytes.Count(buf[:c], lineSep)

		switch {
		case err == io.EOF:
			return count, nil

		case err != nil:
			return count, err
		}
	}
}

func FileExists(name string) bool {
	if _, err := os.Stat(name); err != nil {
		if os.IsNotExist(err) {
			return false
		}
	}
	return true
}

// CmdExists ...
func CmdExists(cmd string) bool {
	_, err := exec.LookPath(cmd)
	return err == nil
}

// RunCmd ...
func RunCmd(timeout time.Duration, command string, args ...string) error {
	var (
		ctx    context.Context
		cancel context.CancelFunc
	)

	if timeout > 0 {
		ctx, cancel = context.WithTimeout(context.Background(), timeout)
	} else {
		ctx, cancel = context.WithCancel(context.Background())
	}
	defer cancel()

	cmd := exec.CommandContext(ctx, command, args...)

	out, err := cmd.CombinedOutput()
	if err != nil {
		log.WithError(err).WithField("out", string(out)).Error("error running command")
		return err
	}

	return nil
}

// RenderString ...
func RenderString(tpl string, ctx *Context) (string, error) {
	t := template.Must(template.New("tpl").Parse(tpl))
	buf := bytes.NewBuffer([]byte{})
	err := t.Execute(buf, ctx)
	if err != nil {
		return "", err
	}

	return buf.String(), nil
}

func IsExternalFeedFactory(conf *Config) func(url string) bool {
	baseURL := NormalizeURL(conf.BaseURL)
	externalBaseURL := fmt.Sprintf("%s/external", strings.TrimSuffix(baseURL, "/"))

	return func(url string) bool {
		if NormalizeURL(url) == "" {
			return false
		}
		return strings.HasPrefix(NormalizeURL(url), externalBaseURL)
	}
}

func IsLocalURLFactory(conf *Config) func(url string) bool {
	return func(url string) bool {
		if NormalizeURL(url) == "" {
			return false
		}
		return strings.HasPrefix(NormalizeURL(url), NormalizeURL(conf.BaseURL))
	}
}

func GetUserFromURL(conf *Config, db Store, url string) (*User, error) {
	if !strings.HasPrefix(url, conf.BaseURL) {
		return nil, fmt.Errorf("error: %s does not match our base url of %s", url, conf.BaseURL)
	}

	userURL := UserURL(url)
	username := filepath.Base(userURL)

	return db.GetUser(username)
}

func WebMention(target, source string) error {
	targetURL, err := url.Parse(target)
	if err != nil {
		log.WithError(err).Error("error parsing target url")
		return err
	}
	sourceURL, err := url.Parse(source)
	if err != nil {
		log.WithError(err).Error("error parsing source url")
		return err
	}
	webmentions.SendNotification(targetURL, sourceURL)
	return nil
}

func StringKeys(kv map[string]string) []string {
	var res []string
	for k := range kv {
		res = append(res, k)
	}
	return res
}

func StringValues(kv map[string]string) []string {
	var res []string
	for _, v := range kv {
		res = append(res, v)
	}
	return res
}

func MapStrings(xs []string, f func(s string) string) []string {
	var res []string
	for _, x := range xs {
		res = append(res, f(x))
	}
	return res
}

func HasString(a []string, x string) bool {
	for _, n := range a {
		if x == n {
			return true
		}
	}
	return false
}

func UniqStrings(xs []string) []string {
	set := make(map[string]bool)
	for _, x := range xs {
		if _, ok := set[x]; !ok {
			set[x] = true
		}
	}

	res := []string{}
	for k := range set {
		res = append(res, k)
	}
	return res
}

func RemoveString(xs []string, e string) []string {
	res := []string{}
	for _, x := range xs {
		if x == e {
			continue
		}
		res = append(res, x)
	}
	return res
}

func IsImage(fn string) bool {
	f, err := os.Open(fn)
	if err != nil {
		log.WithError(err).Warnf("error opening file %s", fn)
		return false
	}
	defer f.Close()

	head := make([]byte, 261)
	if _, err := f.Read(head); err != nil {
		log.WithError(err).Warnf("error reading from file %s", fn)
		return false
	}

	if filetype.IsImage(head) {
		return true
	}

	return false
}

func IsAudio(fn string) bool {
	f, err := os.Open(fn)
	if err != nil {
		log.WithError(err).Warnf("error opening file %s", fn)
		return false
	}
	defer f.Close()

	head := make([]byte, 261)
	if _, err := f.Read(head); err != nil {
		log.WithError(err).Warnf("error reading from file %s", fn)
		return false
	}

	if filetype.IsAudio(head) {
		return true
	}

	return false
}

func IsVideo(fn string) bool {
	f, err := os.Open(fn)
	if err != nil {
		log.WithError(err).Warnf("error opening file %s", fn)
		return false
	}
	defer f.Close()

	head := make([]byte, 261)
	if _, err := f.Read(head); err != nil {
		log.WithError(err).Warnf("error reading from file %s", fn)
		return false
	}

	if filetype.IsVideo(head) {
		return true
	}

	return false
}

type ImageOptions struct {
	Resize  bool
	ResizeW int
	ResizeH int
}

type AudioOptions struct {
	Resample   bool
	Channels   int
	Samplerate int
	Bitrate    int
}

type VideoOptions struct {
	Resize bool
	Size   int
}

func DownloadImage(conf *Config, url string, resource, name string, opts *ImageOptions) (string, error) {
	res, err := http.Get(url)
	if err != nil {
		log.WithError(err).Errorf("error downloading image from %s", url)
		return "", err
	}
	defer res.Body.Close()

	tf, err := ioutil.TempFile("", "rss2twtxt-*")
	if err != nil {
		log.WithError(err).Error("error creating temporary file")
		return "", err
	}
	defer tf.Close()

	if _, err := io.Copy(tf, res.Body); err != nil {
		log.WithError(err).Error("error writng temporary file")
		return "", err
	}

	if _, err := tf.Seek(0, io.SeekStart); err != nil {
		log.WithError(err).Error("error seeking temporary file")
		return "", err
	}

	if !IsImage(tf.Name()) {
		return "", ErrInvalidImage
	}

	if _, err := tf.Seek(0, io.SeekStart); err != nil {
		log.WithError(err).Error("error seeking temporary file")
		return "", err
	}

	if _, err := tf.Seek(0, io.SeekStart); err != nil {
		log.WithError(err).Error("error seeking temporary file")
		return "", err
	}

	img, _, err := image.Decode(tf)
	if err != nil {
		log.WithError(err).Error("jpeg.Decode failed")
		return "", err
	}

	newImg := img

	if opts != nil {
		if opts.Resize && (opts.ResizeW+opts.ResizeH > 0) && (opts.ResizeH > 0 || img.Bounds().Size().X > opts.ResizeW) {
			newImg = resize.Resize(uint(opts.ResizeW), uint(opts.ResizeH), img, resize.Lanczos3)
		}
	}

	p := filepath.Join(conf.Data, resource)
	if err := os.MkdirAll(p, 0755); err != nil {
		log.WithError(err).Error("error creating avatars directory")
		return "", err
	}

	var fn string

	if name == "" {
		uuid := shortuuid.New()
		fn = filepath.Join(p, fmt.Sprintf("%s.webp", uuid))
	} else {
		fn = fmt.Sprintf("%s.webp", filepath.Join(p, name))
	}

	of, err := os.OpenFile(fn, os.O_WRONLY|os.O_CREATE, 0644)
	if err != nil {
		log.WithError(err).Error("error opening output file")
		return "", err
	}
	defer of.Close()

	if err := webp.Encode(of, newImg, &webp.Options{Lossless: true}); err != nil {
		log.WithError(err).Error("error reencoding image")
		return "", err
	}

	// Re-encode to PNG (for older browsers)
	if err := of.Close(); err != nil {
		log.WithError(err).Warnf("error cloding file %s", fn)
	}
	if err := ImageToPng(fn); err != nil {
		log.WithError(err).Warnf("error reencoding image to PNG (for older browsers: %s", fn)
	}

	return fmt.Sprintf(
		"%s/%s/%s",
		strings.TrimSuffix(conf.BaseURL, "/"),
		resource, strings.TrimSuffix(filepath.Base(fn), filepath.Ext(fn)),
	), nil
}

func ReceiveAudio(r io.Reader) (string, error) {
	tf, err := ioutil.TempFile("", "twtxt-upload-*")
	if err != nil {
		log.WithError(err).Error("error creating temporary file")
		return "", err
	}

	if _, err := io.Copy(tf, r); err != nil {
		log.WithError(err).Error("error writng temporary file")
		return "", err
	}

	if _, err := tf.Seek(0, io.SeekStart); err != nil {
		log.WithError(err).Error("error seeking temporary file")
		return "", err
	}

	if !IsAudio(tf.Name()) {
		return "", ErrInvalidAudio
	}

	return tf.Name(), nil
}

func ReceiveImage(r io.Reader) (string, error) {
	tf, err := ioutil.TempFile("", "twtxt-upload-*")
	if err != nil {
		log.WithError(err).Error("error creating temporary file")
		return "", err
	}

	if _, err := io.Copy(tf, r); err != nil {
		log.WithError(err).Error("error writng temporary file")
		return "", err
	}

	if _, err := tf.Seek(0, io.SeekStart); err != nil {
		log.WithError(err).Error("error seeking temporary file")
		return "", err
	}

	if !IsImage(tf.Name()) {
		return "", ErrInvalidImage
	}

	return tf.Name(), nil
}

func ReceiveVideo(r io.Reader) (string, error) {
	tf, err := ioutil.TempFile("", "twtxt-upload-*")
	if err != nil {
		log.WithError(err).Error("error creating temporary file")
		return "", err
	}

	if _, err := io.Copy(tf, r); err != nil {
		log.WithError(err).Error("error writng temporary file")
		return "", err
	}

	if _, err := tf.Seek(0, io.SeekStart); err != nil {
		log.WithError(err).Error("error seeking temporary file")
		return "", err
	}

	if !IsVideo(tf.Name()) {
		return "", ErrInvalidVideo
	}

	return tf.Name(), nil
}

func TranscodeAudio(conf *Config, ifn string, resource, name string, opts *AudioOptions) (string, error) {
	p := filepath.Join(conf.Data, resource)
	if err := os.MkdirAll(p, 0755); err != nil {
		log.WithError(err).Errorf("error creating %s directory", resource)
		return "", err
	}

	var ofn string

	if name == "" {
		uuid := shortuuid.New()
		ofn = filepath.Join(p, fmt.Sprintf("%s.ogg", uuid))
	} else {
		ofn = fmt.Sprintf("%s.ogg", filepath.Join(p, name))
	}

	of, err := os.OpenFile(ofn, os.O_WRONLY|os.O_CREATE, 0644)
	if err != nil {
		log.WithError(err).Error("error opening output file")
		return "", err
	}
	defer of.Close()

	wg := sync.WaitGroup{}

	TranscodeOGG := func(ctx context.Context, errs chan error) {
		defer wg.Done()

		args := []string{"-y", "-i", ifn}

		if opts.Resample {
			args = append(args, []string{
				"-ac", fmt.Sprintf("%d", opts.Channels),
				"-ar", fmt.Sprintf("%d", opts.Samplerate),
				"-b:a", fmt.Sprintf("%dk", opts.Bitrate),
			}...)
		}

		args = append(args, []string{
			"-c:a", "libvorbis",
			"-strict", "-2",
			"-loglevel", "quiet",
			of.Name(),
		}...)

		if err := RunCmd(
			conf.TranscoderTimeout,
			"ffmpeg",
			args...,
		); err != nil {
			log.WithError(err).Error("error transcoding audio")
			errs <- err
			return
		}
	}

	TranscodeMP3 := func(ctx context.Context, errs chan error) {
		defer wg.Done()

		if err := RunCmd(
			conf.TranscoderTimeout,
			"ffmpeg",
			"-y",
			"-i", ifn,
			"-acodec", "mp3",
			"-strict", "-2",
			"-loglevel", "quiet",
			ReplaceExt(ofn, ".mp3"),
		); err != nil {
			log.WithError(err).Error("error transcoding video")
			errs <- err
			return
		}
	}

	ctx, cancel := context.WithCancel(context.Background())
	defer cancel()

	errs := make(chan error)

	wg.Add(2)
	go TranscodeOGG(ctx, errs)
	go TranscodeMP3(ctx, errs)

	wg.Wait()
	close(errs)

	errors := 0
	for err := range errs {
		log.WithError(err).Error("TranscodeAudio() error")
		errors++
	}

	if errors > 0 {
		log.Error("TranscodeAudio() too many errors")
		return "", ErrVideoUploadFailed
	}

	return fmt.Sprintf(
		"%s/%s/%s",
		strings.TrimSuffix(conf.BaseURL, "/"),
		resource, filepath.Base(ofn),
	), nil
}

func ProcessImage(conf *Config, ifn string, resource, name string, opts *ImageOptions) (string, error) {
	p := filepath.Join(conf.Data, resource)
	if err := os.MkdirAll(p, 0755); err != nil {
		log.WithError(err).Error("error creating avatars directory")
		return "", err
	}

	var ofn string

	if name == "" {
		uuid := shortuuid.New()
		ofn = filepath.Join(p, fmt.Sprintf("%s.webp", uuid))
	} else {
		ofn = fmt.Sprintf("%s.webp", filepath.Join(p, name))
	}

	f, err := os.Open(ifn)
	if err != nil {
		log.WithError(err).Error("error opening input file")
		return "", err
	}
	defer f.Close()

	img, _, err := imageorient.Decode(f)
	if err != nil {
		log.WithError(err).Error("imageorient.Decode failed")
		return "", err
	}

	newImg := img

	if opts != nil {
		if opts.Resize && (opts.ResizeW+opts.ResizeH > 0) && (opts.ResizeH > 0 || img.Bounds().Size().X > opts.ResizeW) {
			newImg = resize.Resize(uint(opts.ResizeW), uint(opts.ResizeH), img, resize.Lanczos3)
		}
	}

	of, err := os.OpenFile(ofn, os.O_WRONLY|os.O_CREATE, 0644)
	if err != nil {
		log.WithError(err).Error("error opening output file")
		return "", err
	}
	defer of.Close()

	if err := webp.Encode(of, newImg, &webp.Options{Lossless: true}); err != nil {
		log.WithError(err).Error("error reencoding image")
		return "", err
	}

	// Re-encode to PNG (for older browsers)
	if err := of.Close(); err != nil {
		log.WithError(err).Warnf("error closing file %s", ofn)
	}
	if err := ImageToPng(ofn); err != nil {
		log.WithError(err).Warnf("error reencoding image to PNG (for older browsers: %s", ofn)
	}

	return fmt.Sprintf(
		"%s/%s/%s",
		strings.TrimSuffix(conf.BaseURL, "/"),
		resource, strings.TrimSuffix(filepath.Base(ofn), filepath.Ext(ofn)),
	), nil
}

func TranscodeVideo(conf *Config, ifn string, resource, name string, opts *VideoOptions) (string, error) {
	p := filepath.Join(conf.Data, resource)
	if err := os.MkdirAll(p, 0755); err != nil {
		log.WithError(err).Errorf("error creating %s directory", resource)
		return "", err
	}

	var ofn string

	if name == "" {
		uuid := shortuuid.New()
		ofn = filepath.Join(p, fmt.Sprintf("%s.webm", uuid))
	} else {
		ofn = fmt.Sprintf("%s.webm", filepath.Join(p, name))
	}

	of, err := os.OpenFile(ofn, os.O_WRONLY|os.O_CREATE, 0644)
	if err != nil {
		log.WithError(err).Error("error opening output file")
		return "", err
	}
	defer of.Close()

	wg := sync.WaitGroup{}

	TranscodeWebM := func(ctx context.Context, errs chan error) {
		defer wg.Done()

		args := []string{"-y", "-i", ifn}

		if opts.Resize {
			var scale string

			switch opts.Size {
			case 640:
				scale = "scale=640:-2"
			default:
				log.Warnf("error invalid video size: %d", opts.Size)
				errs <- ErrInvalidVideoSize
				return
			}

			args = append(args, []string{
				"-vf", scale,
			}...)
		}

		args = append(args, []string{
			"-c:v", "libvpx",
			"-c:a", "libvorbis",
			"-crf", "18",
			"-strict", "-2",
			"-loglevel", "quiet",
			ofn,
		}...)

		if err := RunCmd(
			conf.TranscoderTimeout,
			"ffmpeg",
			args...,
		); err != nil {
			log.WithError(err).Error("error transcoding video")
			errs <- err
			return
		}
	}

	TranscodeMP4 := func(ctx context.Context, errs chan error) {
		defer wg.Done()

		if err := RunCmd(
			conf.TranscoderTimeout,
			"ffmpeg",
			"-y",
			"-i", ifn,
			"-vcodec", "h264",
			"-acodec", "aac",
			"-strict", "-2",
			"-loglevel", "quiet",
			ReplaceExt(ofn, ".mp4"),
		); err != nil {
			log.WithError(err).Error("error transcoding video")
			errs <- err
			return
		}
	}

	GeneratePoster := func(ctx context.Context, errs chan error) {
		defer wg.Done()

		f, err := os.Open(ifn)
		if err != nil {
			log.WithError(err).Error("error generating video poster thumbnail")
			errs <- err
			return
		}
		defer f.Close()

		// Generate poster / thumbnail
		_, thumb, err := thumbnailer.Process(f, thumbnailerOpts)
		if err != nil {
			log.WithError(err).Error("error generating video poster thumbnail")
			errs <- err
			return
		}

		pf, err := os.OpenFile(ReplaceExt(ofn, ".webp"), os.O_WRONLY|os.O_CREATE, 0644)
		if err != nil {
			log.WithError(err).Error("error opening thumbnail output file")
			errs <- err
			return
		}
		defer pf.Close()

		if err := webp.Encode(pf, thumb, &webp.Options{Lossless: true}); err != nil {
			log.WithError(err).Error("error reencoding thumbnail image")
			errs <- err
			return
		}

		if err := ImageToPng(ReplaceExt(ofn, ".webp")); err != nil {
			log.WithError(err).Errorf("error reencoding thumbnail image to PNG (for older browsers: %s", ofn)
			errs <- err
			return
		}
	}

	ctx, cancel := context.WithCancel(context.Background())
	defer cancel()

	errors := 0
	errs := make(chan error)

	wg.Add(3)

	go TranscodeWebM(ctx, errs)
	go TranscodeMP4(ctx, errs)
	go GeneratePoster(ctx, errs)

	go func(ctx context.Context) {
		for {
			select {
			case err, ok := <-errs:
				if !ok {
					return
				}
				log.WithError(err).Errorf("TranscodeVideo() error")
				errors++
			case <-ctx.Done():
				return
			}
		}
	}(ctx)

	wg.Wait()
	close(errs)

	if errors > 0 {
		log.Error("TranscodeVideo() too many errors")
		return "", ErrVideoUploadFailed
	}

	return fmt.Sprintf(
		"%s/%s/%s",
		strings.TrimSuffix(conf.BaseURL, "/"),
		resource, filepath.Base(ofn),
	), nil
}

func StoreUploadedImage(conf *Config, r io.Reader, resource, name string, opts *ImageOptions) (string, error) {
	fn, err := ReceiveImage(r)
	if err != nil {
		log.WithError(err).Error("error receiving image")
		return "", err
	}

	return ProcessImage(conf, fn, resource, name, opts)
}

func NormalizeFeedName(name string) string {
	name = strings.TrimSpace(name)
	name = strings.ReplaceAll(name, " ", "_")
	name = strings.ToLower(name)
	return name
}

func ValidateFeed(conf *Config, nick, url string) error {
	res, err := Request(conf, http.MethodGet, url, nil)
	if err != nil {
		log.WithError(err).Errorf("error fetching feed %s", url)
		return err
	}
	defer res.Body.Close()

	if res.StatusCode != 200 {
		return ErrBadRequest
	}

	limitedReader := &io.LimitedReader{R: res.Body, N: conf.MaxFetchLimit}
	scanner := bufio.NewScanner(limitedReader)
	twter := types.Twter{Nick: nick, URL: url}
	_, _, err = ParseFile(scanner, twter, conf.MaxCacheTTL, conf.MaxCacheItems)
	if err != nil {
		return err
	}

	return nil
}

func ValidateFeedName(path string, name string) error {
	if !validFeedName.MatchString(name) {
		return ErrInvalidFeedName
	}
	if len(name) > maxFeedNameLength {
		return ErrFeedNameTooLong
	}

	return nil
}

type URI struct {
	Type string
	Path string
}

func (u URI) IsZero() bool {
	return u.Type == "" && u.Path == ""
}

func (u URI) String() string {
	return fmt.Sprintf("%s://%s", u.Type, u.Path)
}

type TwtxtUserAgent struct {
	ClientName    string
	ClientVersion string
	Nick          string
	URL           string
}

func DetectFollowerFromUserAgent(ua string) (*TwtxtUserAgent, error) {
	var (
		url  string
		nick string
	)

	clientName := "unknown"
	clientVersion := "unknown"

	match := userAgentRegex.FindStringSubmatch(ua)
	if match != nil {
		if match[1] != "" {
			clientName = match[1]
		}
		if match[2] != "" {
			clientVersion = match[2]
		}

		url = match[3]
		nick = match[4]
	} else {
		match := userAgentUserURLRegex.FindStringSubmatch(ua)
		if match == nil {
			return nil, ErrInvalidUserAgent
		}

		url = match[1]
		nick = match[2]
	}

	return &TwtxtUserAgent{
		ClientName:    clientName,
		ClientVersion: clientVersion,
		URL:           url,
		Nick:          nick,
	}, nil
}

func ParseURI(uri string) (*URI, error) {
	parts := strings.Split(uri, "://")
	if len(parts) == 2 {
		return &URI{Type: strings.ToLower(parts[0]), Path: parts[1]}, nil
	}
	return nil, fmt.Errorf("invalid uri: %s", uri)
}

func NormalizeUsername(username string) string {
	return strings.TrimSpace(strings.ToLower(username))
}

func NormalizeURL(url string) string {
	if url == "" {
		return ""
	}
	u, err := urlx.Parse(url)
	if err != nil {
		log.WithError(err).Errorf("error parsing url %s", url)
		return ""
	}
	if u.Scheme == "http" && strings.HasSuffix(u.Host, ":80") {
		u.Host = strings.TrimSuffix(u.Host, ":80")
	}
	if u.Scheme == "https" && strings.HasSuffix(u.Host, ":443") {
		u.Host = strings.TrimSuffix(u.Host, ":443")
	}
	u.User = nil
	u.Path = strings.TrimSuffix(u.Path, "/")
	norm, err := urlx.Normalize(u)
	if err != nil {
		log.WithError(err).Errorf("error normalizing url %s", url)
		return ""
	}
	return norm
}

func RedirectURL(r *http.Request, conf *Config, defaultURL string) string {
	referer := NormalizeURL(r.Header.Get("Referer"))
	if referer != "" && strings.HasPrefix(referer, conf.BaseURL) {
		return referer
	}

	return defaultURL
}

func PrettyURL(uri string) string {
	u, err := url.Parse(uri)
	if err != nil {
		log.WithError(err).Warnf("PrettyURL(): error parsing url: %s", uri)
		return uri
	}

	return fmt.Sprintf("%s/%s", u.Hostname(), strings.TrimPrefix(u.EscapedPath(), "/"))
}

// IsAdminUserFactory returns a function that returns true if the user provided
// is the configured pod administrator, false otherwise.
func IsAdminUserFactory(conf *Config) func(user *User) bool {
	return func(user *User) bool {
		return NormalizeUsername(conf.AdminUser) == NormalizeUsername(user.Username)
	}
}

func UserURL(url string) string {
	if strings.HasSuffix(url, "/twtxt.txt") {
		return strings.TrimSuffix(url, "/twtxt.txt")
	}
	return url
}

func URLForBlogs(baseURL, author string) string {
	return fmt.Sprintf(
		"%s/blogs/%s",
		strings.TrimSuffix(baseURL, "/"),
		author,
	)
}

func URLForPage(baseURL, page string) string {
	return fmt.Sprintf(
		"%s/%s",
		strings.TrimSuffix(baseURL, "/"),
		page,
	)
}

func URLForTwt(baseURL, hash string) string {
	return fmt.Sprintf(
		"%s/twt/%s",
		strings.TrimSuffix(baseURL, "/"),
		hash,
	)
}

func URLForUser(conf *Config, username string) string {
	return fmt.Sprintf(
		"%s/user/%s/twtxt.txt",
		strings.TrimSuffix(conf.BaseURL, "/"),
		username,
	)
}

func URLForAvatar(conf *Config, username string) string {
	return fmt.Sprintf(
		"%s/user/%s/avatar",
		strings.TrimSuffix(conf.BaseURL, "/"),
		username,
	)
}

func URLForExternalProfile(conf *Config, nick, uri string) string {
	return fmt.Sprintf(
		"%s/external?uri=%s&nick=%s",
		strings.TrimSuffix(conf.BaseURL, "/"),
		uri, nick,
	)
}

func URLForExternalAvatar(conf *Config, uri string) string {
	return fmt.Sprintf(
		"%s/externalAvatar?uri=%s",
		strings.TrimSuffix(conf.BaseURL, "/"),
		uri,
	)
}

func URLForBlogFactory(conf *Config, blogs *BlogsCache) func(twt types.Twt) string {
	return func(twt types.Twt) string {
		subject := twt.Subject()
		if subject == "" {
			return ""
		}

		var hash string

		re := regexp.MustCompile(`\(#([a-z0-9]+)\)`)
		match := re.FindStringSubmatch(subject)
		if match != nil {
			hash = match[1]
		} else {
			re = regexp.MustCompile(`(@|#)<([^ ]+) *([^>]+)>`)
			match = re.FindStringSubmatch(subject)
			if match != nil {
				hash = match[2]
			}
		}

		blogPost, ok := blogs.Get(hash)
		if !ok {
			return ""
		}

		return blogPost.URL(conf.BaseURL)
	}
}

func URLForConvFactory(conf *Config, cache *Cache) func(twt types.Twt) string {
	return func(twt types.Twt) string {
		subject := twt.Subject()
		if subject == "" {
			return ""
		}

		var hash string

		re := regexp.MustCompile(`\(#([a-z0-9]+)\)`)
		match := re.FindStringSubmatch(subject)
		if match != nil {
			hash = match[1]
		} else {
			re = regexp.MustCompile(`(@|#)<([^ ]+) *([^>]+)>`)
			match = re.FindStringSubmatch(subject)
			if match != nil {
				hash = match[2]
			}
		}

		if _, ok := cache.Lookup(hash); !ok {
			return ""
		}

		return fmt.Sprintf(
			"%s/conv/%s",
			strings.TrimSuffix(conf.BaseURL, "/"),
			hash,
		)
	}
}

func URLForTag(baseURL, tag string) string {
	return fmt.Sprintf(
		"%s/search?tag=%s",
		strings.TrimSuffix(baseURL, "/"),
		tag,
	)
}

func URLForTask(baseURL, uuid string) string {
	return fmt.Sprintf(
		"%s/task/%s",
		strings.TrimSuffix(baseURL, "/"),
		uuid,
	)
}

func URLForWhoFollows(baseURL string, feed types.Feed) string {
	token := GenerateToken()

	return fmt.Sprintf(
		"%s/whoFollows?uri=%s&nick=%s&token=%s",
		strings.TrimSuffix(baseURL, "/"),
		feed.URL, feed.Nick, token,
	)
}

// SafeParseInt ...
func SafeParseInt(s string, d int) int {
	n, e := strconv.Atoi(s)
	if e != nil {
		return d
	}
	return n
}

// ValidateUsername validates the username before allowing it to be created.
// This ensures usernames match a defined pattern and that some usernames
// that are reserved are never used by users.
func ValidateUsername(username string) error {
	username = NormalizeUsername(username)

	if !validUsername.MatchString(username) {
		return ErrInvalidUsername
	}

	for _, reservedUsername := range reservedUsernames {
		if username == reservedUsername {
			return ErrReservedUsername
		}
	}

	if len(username) > maxUsernameLength {
		return ErrUsernameTooLong
	}

	return nil
}

// UnparseTwtFactory is the opposite of CleanTwt and ExpandMentions/ExpandTags
func UnparseTwtFactory(conf *Config) func(text string) string {
	isLocalURL := IsLocalURLFactory(conf)
	return func(text string) string {
		text = strings.ReplaceAll(text, "\u2028", "\n")

		re := regexp.MustCompile(`(@|#)<([^ ]+) *([^>]+)>`)
		return re.ReplaceAllStringFunc(text, func(match string) string {
			parts := re.FindStringSubmatch(match)
			prefix, nick, uri := parts[1], parts[2], parts[3]

			switch prefix {
			case "@":
				if uri != "" && !isLocalURL(uri) {
					u, err := url.Parse(uri)
					if err != nil {
						log.WithField("uri", uri).Warn("UnparseTwt(): error parsing uri")
						return match
					}
					return fmt.Sprintf("@%s@%sd", nick, u.Hostname())
				}
				return fmt.Sprintf("@%s", nick)
			case "#":
				return fmt.Sprintf("#%s", nick)
			default:
				log.
					WithField("prefix", prefix).
					WithField("nick", nick).
					WithField("uri", uri).
					Warn("UnprocessTwt(): invalid prefix")
			}
			return match
		})
	}
}

// FilterTwts filters out Twts from users/feeds that a User has chosen to mute
func FilterTwts(user *User, twts types.Twts) (filtered types.Twts) {
	if user == nil {
		return twts
	}
	return user.Filter(twts)
}

// CleanTwt cleans a twt's text, replacing new lines with spaces and
// stripping surrounding spaces.
func CleanTwt(text string) string {
	text = strings.TrimSpace(text)
	text = strings.ReplaceAll(text, "\r\n", "\n")
	text = strings.ReplaceAll(text, "\n", "\u2028")
	return text
}

// RenderAudio ...
func RenderAudio(conf *Config, uri string) string {
	isLocalURL := IsLocalURLFactory(conf)

	if isLocalURL(uri) {
		u, err := url.Parse(uri)
		if err != nil {
			log.WithError(err).Warnf("error parsing uri: %s", uri)
			return ""
		}

		oggURI := u.String()
		u.Path = ReplaceExt(u.Path, ".mp3")
		mp3URI := u.String()

		return fmt.Sprintf(`<audio controls="controls">
  <source type="audio/ogg" src="%s"></source>
  <source type="audio/mp3" src="%s"></source>
  Your browser does not support the audio element.
</audio>`, oggURI, mp3URI)
	}

	return fmt.Sprintf(`<audio controls="controls">
  <source type="audio/mp3" src="%s"></source>
  Your browser does not support the audio element.
</audio>`, uri)
}

// RenderVideo ...
func RenderVideo(conf *Config, uri string) string {
	isLocalURL := IsLocalURLFactory(conf)

	if isLocalURL(uri) {
		u, err := url.Parse(uri)
		if err != nil {
			log.WithError(err).Warnf("error parsing uri: %s", uri)
			return ""
		}

		webmURI := u.String()

		u.Path = ReplaceExt(u.Path, ".mp4")
		mp4URI := u.String()

		u.Path = ReplaceExt(u.Path, "")
		posterURI := u.String()

		return fmt.Sprintf(`<video controls playsinline preload="auto" poster="%s">
    <source type="video/webm" src="%s" />
    <source type="video/mp4" src="%s" />
    Your browser does not support the video element.
  </video>`, posterURI, webmURI, mp4URI)
	}

	return fmt.Sprintf(`<video controls playsinline preload="auto">
    <source type="video/mp4" src="%s" />
    Your browser does not support the video element.
    </video>`, uri)
}

// PreprocessMedia ...
func PreprocessMedia(conf *Config, u *url.URL, alt string) string {
	var html string

	// Normalize the domain name
	domain := strings.TrimPrefix(strings.ToLower(u.Hostname()), "www.")

	whitelisted, local := conf.WhitelistedDomain(domain)

	if whitelisted {
		if local {
			// Ensure all local links match our BaseURL scheme
			u.Scheme = conf.baseURL.Scheme
		} else {
			// Ensure all extern links are served over TLS
			u.Scheme = "https"
		}

		switch filepath.Ext(u.Path) {
		case ".mp4", ".webm":
			html = RenderVideo(conf, u.String())
		case ".mp3", ".ogg":
			html = RenderAudio(conf, u.String())
		default:
			src := u.String()
			html = fmt.Sprintf(`<img alt="%s" src="%s" loading=lazy>`, alt, src)
		}
	} else {
		src := u.String()
		html = fmt.Sprintf(
			`<a href="%s" alt="%s" target="_blank"><i class="icss-image"></i></a>`,
			src, alt,
		)
	}

	return html
}

func FormatForDateTime(t time.Time) string {
	var format string

	dt := time.Since(t)

	if dt > YearAgo {
		format = "Mon, Jan 2 3:04PM 2006"
	} else if dt > MonthAgo {
		format = "Mon, Jan 2 3:04PM"
	} else if dt > WeekAgo {
		format = "Mon, Jan 2 3:04PM"
	} else if dt > DayAgo {
		format = "Mon 2, 3:04PM"
	} else {
		format = "3:04PM"
	}

	return format
}

// FormatTwtFactory formats a twt into a valid HTML snippet
func FormatTwtFactory(conf *Config) func(text string) template.HTML {
	return func(text string) template.HTML {
		renderHookProcessURLs := func(w io.Writer, node ast.Node, entering bool) (ast.WalkStatus, bool) {
			// Ensure only whitelisted ![](url) images
			image, ok := node.(*ast.Image)
			if ok && entering {
				u, err := url.Parse(string(image.Destination))
				if err != nil {
					log.WithError(err).Warn("error parsing url")
					return ast.GoToNext, false
				}

				html := PreprocessMedia(conf, u, string(image.Title))

				io.WriteString(w, html)

				return ast.SkipChildren, true
			}

			span, ok := node.(*ast.HTMLSpan)
			if !ok {
				return ast.GoToNext, false
			}

			leaf := span.Leaf
			doc, err := goquery.NewDocumentFromReader(bytes.NewReader(leaf.Literal))
			if err != nil {
				log.WithError(err).Warn("error parsing HTMLSpan")
				return ast.GoToNext, false
			}

			// Ensure only whitelisted img src=(s) and fix non-secure links
			img := doc.Find("img")
			if img.Length() > 0 {
				src, ok := img.Attr("src")
				if !ok {
					return ast.GoToNext, false
				}

				alt, _ := img.Attr("alt")

				u, err := url.Parse(src)
				if err != nil {
					log.WithError(err).Warn("error parsing URL")
					return ast.GoToNext, false
				}

				html := PreprocessMedia(conf, u, alt)

				io.WriteString(w, html)

				return ast.GoToNext, true
			}

			// Let it go! Lget it go!
			return ast.GoToNext, false
		}

		// Replace  `LS: Line Separator, U+2028` with `\n` so the Markdown
		// renderer can interpreter newlines as `<br />` and `<p>`.
		text = strings.ReplaceAll(text, "\u2028", "\n")

		extensions := parser.CommonExtensions | parser.HardLineBreak | parser.NoEmptyLineBeforeBlock
		mdParser := parser.NewWithExtensions(extensions)

		htmlFlags := html.CommonFlags | html.HrefTargetBlank
		opts := html.RendererOptions{
			Flags:          htmlFlags,
			Generator:      "",
			RenderNodeHook: renderHookProcessURLs,
		}
		renderer := html.NewRenderer(opts)

		md := []byte(FormatMentionsAndTags(conf, text, HTMLFmt))
		maybeUnsafeHTML := markdown.ToHTML(md, mdParser, renderer)
		p := bluemonday.UGCPolicy()
		p.AllowAttrs("id", "controls").OnElements("audio")
		p.AllowAttrs("id", "controls", "playsinline", "preload", "poster").OnElements("video")
		p.AllowAttrs("src", "type").OnElements("source")
		p.AllowAttrs("target").OnElements("a")
		p.AllowAttrs("class").OnElements("i")
		p.AllowAttrs("alt", "loading").OnElements("a", "img")
		p.AllowAttrs("style").OnElements("a", "code", "img", "p", "pre", "span")
		html := p.SanitizeBytes(maybeUnsafeHTML)

		return template.HTML(html)
	}
}

// FormatMentionsAndTags turns `@<nick URL>` into `<a href="URL">@nick</a>`
// and `#<tag URL>` into `<a href="URL">#tag</a>` and a `!<hash URL>`
// into a `<a href="URL">!hash</a>`.
func FormatMentionsAndTags(conf *Config, text string, format TwtTextFormat) string {
	isLocalURL := IsLocalURLFactory(conf)
	re := regexp.MustCompile(`(@|#)<([^ ]+) *([^>]+)>`)
	return re.ReplaceAllStringFunc(text, func(match string) string {
		parts := re.FindStringSubmatch(match)
		prefix, nick, url := parts[1], parts[2], parts[3]

		if format == TextFmt {
			switch prefix {
			case "@":
				if isLocalURL(url) && strings.HasSuffix(url, "/twtxt.txt") {
					return fmt.Sprintf("%s@%s", nick, conf.baseURL.Hostname())
				}
				return fmt.Sprintf("@%s", nick)
			default:
				return fmt.Sprintf("%s%s", prefix, nick)
			}
		}

		if format == HTMLFmt {
			switch prefix {
			case "@":
				if isLocalURL(url) && strings.HasSuffix(url, "/twtxt.txt") {
					return fmt.Sprintf(`<a href="%s">@%s</a>`, UserURL(url), nick)
				}
				return fmt.Sprintf(`<a href="%s">@%s</a>`, URLForExternalProfile(conf, nick, url), nick)
			default:
				return fmt.Sprintf(`<a href="%s">%s%s</a>`, url, prefix, nick)
			}
		}

		switch prefix {
		case "@":
			// Using (#) anchors to add the nick to URL for now. The Fluter app needs it since
			// 	the Markdown plugin doesn't include the link text that contains the nick in its onTap callback
			// https://github.com/flutter/flutter_markdown/issues/286
			return fmt.Sprintf(`[@%s](%s#%s)`, nick, url, nick)
		default:
			return fmt.Sprintf(`[%s%s](%s)`, prefix, nick, url)
		}
	})
}

// FormatMentionsAndTagsForSubject turns `@<nick URL>` into `@nick`
func FormatMentionsAndTagsForSubject(text string) string {
	re := regexp.MustCompile(`(@|#)<([^ ]+) *([^>]+)>`)
	return re.ReplaceAllStringFunc(text, func(match string) string {
		parts := re.FindStringSubmatch(match)
		prefix, nick := parts[1], parts[2]
		return fmt.Sprintf(`%s%s`, prefix, nick)
	})
}

// FormatRequest generates ascii representation of a request
func FormatRequest(r *http.Request) string {
	return fmt.Sprintf(
		"%s %v %s%v %v (%s)",
		r.RemoteAddr,
		r.Method,
		r.Host,
		r.URL,
		r.Proto,
		r.UserAgent(),
	)
}

func GetMediaNamesFromText(text string) []string {

	var mediaNames []string

	textSplit := strings.Split(text, "![](")

	for i, textSplitItem := range textSplit {
		if i > 0 {
			mediaEndIndex := strings.Index(textSplitItem, ")")
			mediaURL := textSplitItem[:mediaEndIndex]

			mediaURLSplit := strings.Split(mediaURL, "media/")
			for j, mediaURLSplitItem := range mediaURLSplit {
				if j > 0 {
					mediaPath := mediaURLSplitItem
					mediaNames = append(mediaNames, mediaPath)
				}
			}
		}
	}

	return mediaNames
}<|MERGE_RESOLUTION|>--- conflicted
+++ resolved
@@ -253,12 +253,8 @@
 		headers = make(http.Header)
 	}
 
-<<<<<<< HEAD
-	if headers.Get("User-Agent") != "" {
-=======
 	// Set a default User-Agent (if none set)
 	if headers.Get("User-Agent") == "" {
->>>>>>> 7992ae64
 		headers.Set(
 			"User-Agent",
 			fmt.Sprintf(
