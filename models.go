--- conflicted
+++ resolved
@@ -19,23 +19,14 @@
 )
 
 type User struct {
-<<<<<<< HEAD
 	Username                   string
 	Password                   string
 	Tagline                    string
 	Email                      string
 	URL                        string
+	TwtURL    string
 	CreatedAt                  time.Time
 	IsFollowersPubliclyVisible bool
-=======
-	Username  string
-	Password  string
-	Tagline   string
-	Email     string
-	URL       string
-	TwtURL    string
-	CreatedAt time.Time
->>>>>>> feb11f1e
 
 	Feeds []string
 
